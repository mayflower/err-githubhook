--- conflicted
+++ resolved
@@ -3,10 +3,6 @@
 {%- else -%}
   {%- set commit = 'commits' -%}
 {%- endif -%}
-<<<<<<< HEAD
-`[{{repo_name}}] [{{repo}}/{{branch}}]` {{user}} pushed {{commits}} {{commit}}:
+[{{repo_name}}] [{{repo}}/{{branch}}] {{user}} pushed {{commits}} {{commit}}:
 {% for c in commit_messages %}
-  - [{{c.hash}}]({{c.url}}) {{c.msg}}{% endfor %}
-=======
-[Repo] [{{repo}}] {{commits}} {{commit}} pushed to {{url}} - {{branch}} by {{user}}.
->>>>>>> 86961284
+  - [{{c.hash}}]({{c.url}}) {{c.msg}}{% endfor %}