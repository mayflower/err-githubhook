--- conflicted
+++ resolved
@@ -1,6 +1,2 @@
-<<<<<<< HEAD
-[Github] [{{repo}}] {{user}} {{action}} on issue {{url}} ({{title}}).
-  {{body}}
-=======
 \[{{repo_name}}] \[{{repo}}] {{user}} {{action}} on issue {{url}} ({{title}}).
->>>>>>> 5c1f554c
+  {{body}}