--- conflicted
+++ resolved
@@ -1,17 +1,9 @@
 ##########
-<<<<<<< HEAD
-GitWebHook
-##########
-
-GitWebHook is a fork of `GithubHook`_ which itself is a webhook endpoint for Err_
-as well as a set of commands to configure the routing of messages to chatrooms.
-=======
 RepoHook
 ##########
 
 RepoHook is a webhook endpoint for Err_ as well as a set of commands to
 configure the routing of messages to chatrooms.
->>>>>>> 86961284
 
 This plugin does not depend on anything but Err_ itself and the Python
 standard library.
@@ -24,7 +16,9 @@
 Python versions prior to 2.7 aren't supported by Err_ and Python versions
 prior to Python 2.7.7 miss the ``hmac.compare_digest`` method to securely
 and in constant time compare two digests. This is needed to validate
-incoming requests as coming from Github.
+incoming requests as coming from Github or GitLab. Other web VCS providers
+can be easily added in the future, we encourage you to submit a PR if your
+favorite website supports webhooks.
 
 Webhooks
 --------
@@ -68,6 +62,8 @@
 expensive computation to validate a hash to only later come to the conclusion
 that we have no route for this message.
 
+Note: GitLab token validation is currently not supported.
+
 Installation
 ------------
 
@@ -81,18 +77,14 @@
 request on to Err_'s webserver.
 
 The webhook on Github/GitLab needs to be configured to send a payload to
-https://your-endoint.tld/gitweb with a *Content type* of
+https://your-endoint.tld/repohook with a *Content type* of
 ``application/json``.
 
 In order to install this plugin all you need to do is:
 
 .. code-block:: text
 
-<<<<<<< HEAD
-   !repos install https://github.com/asfaltboy/err-gitwebhook.git
-=======
    !repos install https://github.com/daenney/err-repohook.git
->>>>>>> 86961284
 
 Configuration
 -------------
@@ -106,11 +98,7 @@
 
 .. code-block:: text
 
-<<<<<<< HEAD
-   !gitweb config
-=======
    !repo config
->>>>>>> 86961284
 
 There is no way to manipulate the configuration through this command, only
 view it. Since its output contains sensitive data, like the tokens, it is
@@ -125,11 +113,7 @@
 
    !load Webserver
    !config Webserver {'HOST': '127.0.0.1', 'PORT': 3141}
-<<<<<<< HEAD
-   !reload GitWebHook
-=======
    !reload RepoHook
->>>>>>> 86961284
 
 The nginx configured to handle https://your-endpoint.tld and proxy all
 requests to Err_:
@@ -194,11 +178,7 @@
 
 .. code-block:: text
 
-<<<<<<< HEAD
-   !gitweb route example/example example@example.com
-=======
    !repo route example/example example@example.com
->>>>>>> 86961284
 
 By default we will forward the following types of events to that channel:
 
@@ -213,11 +193,7 @@
 
 .. code-block:: text
 
-<<<<<<< HEAD
-   !gitweb route example/example example@example.com push issues comment
-=======
    !repo route example/example example@example.com push issues comment
->>>>>>> 86961284
 
 Changing these events later simply requires you to call this command again.
 Omitting the events when a route already exists resets the route to the
@@ -230,35 +206,21 @@
 
 .. code-block:: text
 
-<<<<<<< HEAD
-   !gitweb routes example/example
-
-You can pass multiple repositories to ``!gitweb routes`` by separating them
-=======
    !repo routes example/example
 
 You can pass multiple repositories to ``!repo routes`` by separating them
->>>>>>> 86961284
 with a space. In return you'll get the route configuration for every of those
 repositories.
 
 .. code-block:: text
 
-<<<<<<< HEAD
-   !gitweb routes example/example test/test
-=======
    !repo routes example/example test/test
->>>>>>> 86961284
 
 If you want to list all routes simply call the command with no arguments:
 
 .. code-block:: text
 
-<<<<<<< HEAD
-   !gitweb routes
-=======
    !repo routes
->>>>>>> 86961284
 
 default events
 ^^^^^^^^^^^^^^
@@ -267,11 +229,7 @@
 
 .. code-block:: text
 
-<<<<<<< HEAD
-   !gitweb defaults push commit issues pull_request
-=======
    !repo defaults push commit issues pull_request
->>>>>>> 86961284
 
 Changing the default will only affect new routes, existing ones will have
 to be updated manually using the ``route`` command.
@@ -281,11 +239,7 @@
 
 .. code-block:: text
 
-<<<<<<< HEAD
-   !gitweb defaults
-=======
    !repo defaults
->>>>>>> 86961284
 
 token
 ^^^^^
@@ -300,11 +254,7 @@
 
 .. code-block:: text
 
-<<<<<<< HEAD
-   !gitweb token example/example TOKEN
-=======
    !repo token example/example TOKEN
->>>>>>> 86961284
 
 It is not possible to request the token once it is set. If you believe it
 was set incorrectly, simply set it again to what it should be.
@@ -319,11 +269,7 @@
 
 .. code-block:: text
 
-<<<<<<< HEAD
-   !gitweb remove example/example example@example.com
-=======
    !repo remove example/example example@example.com
->>>>>>> 86961284
 
 If this is the last route we know about for that repository any further
 configuration entries for that repository will be removed too, like the
@@ -333,11 +279,7 @@
 
 .. code-block:: text
 
-<<<<<<< HEAD
-   !gitweb remove example/example
-=======
    !repo remove example/example
->>>>>>> 86961284
 
 This will also cause the bot to remove any further configuration entries it
 has stored for this repository, such as the token.
@@ -396,5 +338,4 @@
 
 .. _Err: http://errbot.net
 .. _Securing your webhooks: https://developer.github.com/webhooks/securing
-.. _Circus: http://circus.readthedocs.org
-.. _GithubHook: https://github.com/daenney/err-githubhook+.. _Circus: http://circus.readthedocs.org